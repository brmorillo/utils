--- conflicted
+++ resolved
@@ -1,4 +1,3 @@
-<<<<<<< HEAD
 import { ArrayUtils } from './services/array.service';
 import { BenchmarkUtils } from './services/benchmark.service';
 import { ConvertUtils } from './services/convert.service';
@@ -23,13 +22,11 @@
   normalizeNumber,
   createNormalizedProxy,
 } from './utils/normalize.util';
-=======
 import { LogService } from './services/log.service';
 import { HttpService, HttpClientType } from './services/http.service';
 import { StorageService, StorageServiceOptions } from './services/storage.service';
 import { LoggerOptions } from './interfaces/logger.interface';
 import { StorageProviderType } from './interfaces/storage.interface';
->>>>>>> 0f9888e8
 
 /**
  * Configuration for the utility library
@@ -54,7 +51,6 @@
   private httpService: HttpService;
   private storageService: StorageService;
 
-<<<<<<< HEAD
 // Exportação padrão para compatibilidade com diferentes sistemas de módulos
 export default {
   Utils,
@@ -81,7 +77,7 @@
   normalizeNumber,
   createNormalizedProxy,
 };
-=======
+
   private constructor(config: UtilsConfig = {}) {
     this.logService = LogService.getInstance(config.logger);
     this.httpService = HttpService.getInstance(config.http);
@@ -171,5 +167,4 @@
 export * from './services/uuid.service';
 export * from './services/validation.service';
 export * from './errors';
-export * from './utils';
->>>>>>> 0f9888e8
+export * from './utils';